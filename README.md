# pix2tex - LaTeX OCR
Convert images into LaTeX code. A basic desktop app for https://github.com/lukas-blecher/LaTeX-OCR

## Demo
![demo](demo.gif)

<<<<<<< HEAD
## Requirements
### Model
* PyTorch (tested on v1.7.1)
* Python 3.7+ & dependencies (`requirements.txt`)
  ```
  pip install -r requirements.txt
  ```
### Dataset
In order to render the math in many different fonts we use  XeLaTeX, generate a PDF and finally convert it to a PNG. For the last step we need to use some third party tools: 
* [XeLaTeX](https://www.ctan.org/pkg/xetex)
* [ImageMagick](https://imagemagick.org/) with [Ghostscript](https://www.ghostscript.com/index.html). (for converting pdf to png)
* [Node.js](https://nodejs.org/) to run [KaTeX](https://github.com/KaTeX/KaTeX) (for normalizing Latex code)
* [`de-macro`](https://www.ctan.org/pkg/de-macro) >= 1.4 (only for parsing arxiv papers)
* Python 3.7+ & dependencies (`requirements.txt`)

## Using the model
1. Download/Clone this repository
2. For now you need to install the Python dependencies specified in `requirements.txt` (look [above](#Requirements))
3. Download the `weights.pth` (and optionally `image_resizer.pth`) file from my [Google Drive](https://drive.google.com/drive/folders/1cgmyiaT5uwQJY2pB0ngebuTcK5ivKXIb) and place it in the `checkpoints` directory

The `pix2tex.py` file offers a quick way to get the model prediction of an image. First you need to copy the formula image into the clipboard memory for example by using a snipping tool (on Windows built in `Win`+`Shift`+`S`). Next just call the script with `python pix2tex.py`. It will print out the predicted Latex code for that image and also copy it into your clipboard.

**Note:** As of right now it works best with images of smaller resolution. Don't zoom in all the way before taking a picture. Double check the result carefully. You can try to redo the prediction with an other resolution if the answer was wrong.

**Update:** I have trained an image classifier on randomly scaled images of the training data to predict the original size.
This model will automatically resize the custom image to best resemble the training data and thus increase performance of images found in the wild. To use this preprocessing step, all you have to do is download the second weights file mentioned above. You should be able to take bigger (or smaller) images of the formula and still get a satisfying result

## Training the model
1. First we need to combine the images with their ground truth labels. I wrote a dataset class (which needs further improving) that saves the relative paths to the images with the LaTeX code they were rendered with. To generate the dataset pickle file run 

```
python dataset/dataset.py --equations path_to_textfile --images path_to_images --tokenizer path_to_tokenizer --out dataset.pkl
```

You can find my generated training data on the [Google Drive](https://drive.google.com/drive/folders/13CA4vAmOmD_I_dSbvLp-Lf0s6KiaNfuO) as well (formulae.zip - images, math.txt - labels). Repeat the step for the validation and test data. All use the same label text file.

2. Edit the `data` entry in the config file to the newly generated `.pkl` file. Change other hyperparameters if you want to. See `settings/default.yaml` for a template.
3. Now for the actual training run 
```
python train.py --config path_to_config_file
```


## Model
The model consist of a ViT [[1](#References)] encoder with a ResNet backbone and a Transformer [[2](#References)] decoder.

### Performance
|BLEU score | normed edit distance|
|-|-|
|0.88|0.10|

## Data
We need paired data for the network to learn. Luckily there is a lot of LaTeX code on the internet, e.g. [wikipedia](www.wikipedia.org), [arXiv](www.arxiv.org). We also use the formulae from the [im2latex-100k](https://zenodo.org/record/56198#.V2px0jXT6eA) dataset.
All of it can be found [here](https://drive.google.com/drive/folders/13CA4vAmOmD_I_dSbvLp-Lf0s6KiaNfuO)

### Fonts
Latin Modern Math, GFSNeohellenicMath.otf, Asana Math, XITS Math, Cambria Math


## TODO
- [ ] support handwritten formulae
- [ ] reduce model size (distillation)
- [ ] find optimal hyperparameters
- [ ] tweak model structure
- [x] add more evaluation metrics
- [ ] fix data scraping and scape more data
- [ ] trace the model
- [ ] create a standalone application


## Contribution
Contributions of any kind are welcome.

## Acknowledgement
Code taken and modified from [lucidrains](https://github.com/lucidrains), [rwightman](https://github.com/rwightman/pytorch-image-models), [im2markup](https://github.com/harvardnlp/im2markup), [arxiv_leaks](https://github.com/soskek/arxiv_leaks)

## References
[1] [An Image is Worth 16x16 Words](https://arxiv.org/abs/2010.11929)

[2] [Attention Is All You Need](https://arxiv.org/abs/1706.03762)
=======
## Usage
Follow the [usage instructions here](https://github.com/lukas-blecher/LaTeX-OCR#using-the-model) (note this project has extra dependencies!) and run ```main.py```.

## Acknowledgements
This project uses code from
- https://github.com/pkra/MathJax-single-file
- https://github.com/harupy/snipping-tool
>>>>>>> 17d2fd54
<|MERGE_RESOLUTION|>--- conflicted
+++ resolved
@@ -4,93 +4,10 @@
 ## Demo
 ![demo](demo.gif)
 
-<<<<<<< HEAD
-## Requirements
-### Model
-* PyTorch (tested on v1.7.1)
-* Python 3.7+ & dependencies (`requirements.txt`)
-  ```
-  pip install -r requirements.txt
-  ```
-### Dataset
-In order to render the math in many different fonts we use  XeLaTeX, generate a PDF and finally convert it to a PNG. For the last step we need to use some third party tools: 
-* [XeLaTeX](https://www.ctan.org/pkg/xetex)
-* [ImageMagick](https://imagemagick.org/) with [Ghostscript](https://www.ghostscript.com/index.html). (for converting pdf to png)
-* [Node.js](https://nodejs.org/) to run [KaTeX](https://github.com/KaTeX/KaTeX) (for normalizing Latex code)
-* [`de-macro`](https://www.ctan.org/pkg/de-macro) >= 1.4 (only for parsing arxiv papers)
-* Python 3.7+ & dependencies (`requirements.txt`)
-
-## Using the model
-1. Download/Clone this repository
-2. For now you need to install the Python dependencies specified in `requirements.txt` (look [above](#Requirements))
-3. Download the `weights.pth` (and optionally `image_resizer.pth`) file from my [Google Drive](https://drive.google.com/drive/folders/1cgmyiaT5uwQJY2pB0ngebuTcK5ivKXIb) and place it in the `checkpoints` directory
-
-The `pix2tex.py` file offers a quick way to get the model prediction of an image. First you need to copy the formula image into the clipboard memory for example by using a snipping tool (on Windows built in `Win`+`Shift`+`S`). Next just call the script with `python pix2tex.py`. It will print out the predicted Latex code for that image and also copy it into your clipboard.
-
-**Note:** As of right now it works best with images of smaller resolution. Don't zoom in all the way before taking a picture. Double check the result carefully. You can try to redo the prediction with an other resolution if the answer was wrong.
-
-**Update:** I have trained an image classifier on randomly scaled images of the training data to predict the original size.
-This model will automatically resize the custom image to best resemble the training data and thus increase performance of images found in the wild. To use this preprocessing step, all you have to do is download the second weights file mentioned above. You should be able to take bigger (or smaller) images of the formula and still get a satisfying result
-
-## Training the model
-1. First we need to combine the images with their ground truth labels. I wrote a dataset class (which needs further improving) that saves the relative paths to the images with the LaTeX code they were rendered with. To generate the dataset pickle file run 
-
-```
-python dataset/dataset.py --equations path_to_textfile --images path_to_images --tokenizer path_to_tokenizer --out dataset.pkl
-```
-
-You can find my generated training data on the [Google Drive](https://drive.google.com/drive/folders/13CA4vAmOmD_I_dSbvLp-Lf0s6KiaNfuO) as well (formulae.zip - images, math.txt - labels). Repeat the step for the validation and test data. All use the same label text file.
-
-2. Edit the `data` entry in the config file to the newly generated `.pkl` file. Change other hyperparameters if you want to. See `settings/default.yaml` for a template.
-3. Now for the actual training run 
-```
-python train.py --config path_to_config_file
-```
-
-
-## Model
-The model consist of a ViT [[1](#References)] encoder with a ResNet backbone and a Transformer [[2](#References)] decoder.
-
-### Performance
-|BLEU score | normed edit distance|
-|-|-|
-|0.88|0.10|
-
-## Data
-We need paired data for the network to learn. Luckily there is a lot of LaTeX code on the internet, e.g. [wikipedia](www.wikipedia.org), [arXiv](www.arxiv.org). We also use the formulae from the [im2latex-100k](https://zenodo.org/record/56198#.V2px0jXT6eA) dataset.
-All of it can be found [here](https://drive.google.com/drive/folders/13CA4vAmOmD_I_dSbvLp-Lf0s6KiaNfuO)
-
-### Fonts
-Latin Modern Math, GFSNeohellenicMath.otf, Asana Math, XITS Math, Cambria Math
-
-
-## TODO
-- [ ] support handwritten formulae
-- [ ] reduce model size (distillation)
-- [ ] find optimal hyperparameters
-- [ ] tweak model structure
-- [x] add more evaluation metrics
-- [ ] fix data scraping and scape more data
-- [ ] trace the model
-- [ ] create a standalone application
-
-
-## Contribution
-Contributions of any kind are welcome.
-
-## Acknowledgement
-Code taken and modified from [lucidrains](https://github.com/lucidrains), [rwightman](https://github.com/rwightman/pytorch-image-models), [im2markup](https://github.com/harvardnlp/im2markup), [arxiv_leaks](https://github.com/soskek/arxiv_leaks)
-
-## References
-[1] [An Image is Worth 16x16 Words](https://arxiv.org/abs/2010.11929)
-
-[2] [Attention Is All You Need](https://arxiv.org/abs/1706.03762)
-=======
 ## Usage
 Follow the [usage instructions here](https://github.com/lukas-blecher/LaTeX-OCR#using-the-model) (note this project has extra dependencies!) and run ```main.py```.
 
 ## Acknowledgements
 This project uses code from
 - https://github.com/pkra/MathJax-single-file
-- https://github.com/harupy/snipping-tool
->>>>>>> 17d2fd54
+- https://github.com/harupy/snipping-tool