from pix2tex.dataset.dataset import Im2LatexDataset
import os
import argparse
import logging
import yaml

import torch
from munch import Munch
from tqdm.auto import tqdm
import wandb
import torch.nn as nn
from pix2tex.eval import evaluate
from pix2tex.models import get_model
# from pix2tex.utils import *
from pix2tex.utils import in_model_path, parse_args, seed_everything, get_optimizer, get_scheduler


<<<<<<< HEAD
=======
def data_parallel(module, x:torch.Tensor, device_ids, output_device=None, **kwargs):
    if not device_ids or len(device_ids) == 1:
        return module(x, **kwargs)
    if output_device is None:
        output_device = device_ids[0]
    replicas = nn.parallel.replicate(module, device_ids)
    inputs = nn.parallel.scatter(x, device_ids)  
    kwargs = nn.parallel.scatter(kwargs, device_ids)
    replicas = replicas[:len(inputs)]
    kwargs = kwargs[:len(inputs)]
    outputs = nn.parallel.parallel_apply(replicas, inputs, kwargs)
    return nn.parallel.gather(outputs, output_device)


>>>>>>> 694d31b3
def gpu_memory_check(model, args):
    # check if largest batch can be handled by system
    try:
        batchsize = args.batchsize if args.get('micro_batchsize', -1) == -1 else args.micro_batchsize
        for _ in range(5):
            im = torch.empty(batchsize, args.channels, args.max_height, args.min_height, device=args.device).float()
            seq = torch.randint(0, args.num_tokens, (batchsize, args.max_seq_len), device=args.device).long()
<<<<<<< HEAD
            loss = model.data_parallel(im, device_ids=args.gpu_devices, tgt_seq=seq)
=======
            loss = data_parallel(model, im, device_ids=args.gpu_devices, tgt_seq=seq)
>>>>>>> 694d31b3
            loss.sum().backward()
    except RuntimeError:
        raise RuntimeError("The system cannot handle a batch size of %i for the maximum image size (%i, %i). Try to use a smaller micro batchsize." % (batchsize, args.max_height, args.max_width))
    model.zero_grad()
    torch.cuda.empty_cache()
    del im, seq


def train(args):
    dataloader = Im2LatexDataset().load(args.data)
    dataloader.update(**args, test=False)
    valdataloader = Im2LatexDataset().load(args.valdata)
    valargs = args.copy()
    valargs.update(batchsize=args.testbatchsize, keep_smaller_batches=True, test=True)
    valdataloader.update(**valargs)
    device = args.device
    model = get_model(args)
    gpu_memory_check(model, args)
    if args.load_chkpt is not None:
        model.load_state_dict(torch.load(args.load_chkpt, map_location=device))
    max_bleu, max_token_acc = 0, 0
    out_path = os.path.join(args.model_path, args.name)
    os.makedirs(out_path, exist_ok=True)

    def save_models(e, step=0):
        torch.save(model.state_dict(), os.path.join(out_path, '%s_e%02d_step%02d.pth' % (args.name, e+1, step)))
        yaml.dump(dict(args), open(os.path.join(out_path, 'config.yaml'), 'w+'))

    opt = get_optimizer(args.optimizer)(model.parameters(), args.lr, betas=args.betas)
    scheduler = get_scheduler(args.scheduler)(opt, step_size=args.lr_step, gamma=args.gamma)

    microbatch = args.get('micro_batchsize', -1)
    if microbatch == -1:
        microbatch = args.batchsize

    try:
        for e in range(args.epoch, args.epochs):
            args.epoch = e
            dset = tqdm(iter(dataloader))
            for i, (seq, im) in enumerate(dset):
                if seq is not None and im is not None:
                    opt.zero_grad()
                    total_loss = 0
                    for j in range(0, len(im), microbatch):
                        tgt_seq, tgt_mask = seq['input_ids'][j:j+microbatch].to(device), seq['attention_mask'][j:j+microbatch].bool().to(device)
<<<<<<< HEAD
                        loss = model.data_parallel(im[j:j+microbatch].to(device), device_ids=args.gpu_devices, tgt_seq=tgt_seq, mask=tgt_mask)*microbatch/args.batchsize
                        loss.backward()  # data parallism loss is a vector
                        total_loss += loss.item()
=======
                        loss = data_parallel(model, im[j:j+microbatch].to(device), device_ids=args.gpu_devices, tgt_seq=tgt_seq, mask=tgt_mask)*microbatch/args.batchsize
                        loss.mean().backward()  # data parallism loss is a vector
                        total_loss += loss.mean().item()
>>>>>>> 694d31b3
                        torch.nn.utils.clip_grad_norm_(model.parameters(), 1)
                    opt.step()
                    scheduler.step()
                    dset.set_description('Loss: %.4f' % total_loss)
                    if args.wandb:
                        wandb.log({'train/loss': total_loss})
                if (i+1+len(dataloader)*e) % args.sample_freq == 0:
                    bleu_score, edit_distance, token_accuracy = evaluate(model, valdataloader, args, num_batches=int(args.valbatches*e/args.epochs), name='val')
                    if bleu_score > max_bleu and token_accuracy > max_token_acc:
                        max_bleu, max_token_acc = bleu_score, token_accuracy
                        save_models(e, step=i)
            if (e+1) % args.save_freq == 0:
                save_models(e, step=len(dataloader))
            if args.wandb:
                wandb.log({'train/epoch': e+1})
    except KeyboardInterrupt:
        if e >= 2:
            save_models(e)
        raise KeyboardInterrupt
    save_models(e)


if __name__ == '__main__':
    parser = argparse.ArgumentParser(description='Train model')
    parser.add_argument('--config', default=None, help='path to yaml config file', type=str)
    parser.add_argument('--no_cuda', action='store_true', help='Use CPU')
    parser.add_argument('--debug', action='store_true', help='DEBUG')
    parser.add_argument('--resume', help='path to checkpoint folder', action='store_true')
    parsed_args = parser.parse_args()
    if parsed_args.config is None:
        with in_model_path():
            parsed_args.config = os.path.realpath('settings/debug.yaml')
    with open(parsed_args.config, 'r') as f:
        params = yaml.load(f, Loader=yaml.FullLoader)
    args = parse_args(Munch(params), **vars(parsed_args))
    logging.getLogger().setLevel(logging.DEBUG if parsed_args.debug else logging.WARNING)
    seed_everything(args.seed)
    if args.wandb:
        if not parsed_args.resume:
            args.id = wandb.util.generate_id()
        wandb.init(config=dict(args), resume='allow', name=args.name, id=args.id)
        args = Munch(wandb.config)
    train(args)<|MERGE_RESOLUTION|>--- conflicted
+++ resolved
@@ -15,23 +15,6 @@
 from pix2tex.utils import in_model_path, parse_args, seed_everything, get_optimizer, get_scheduler
 
 
-<<<<<<< HEAD
-=======
-def data_parallel(module, x:torch.Tensor, device_ids, output_device=None, **kwargs):
-    if not device_ids or len(device_ids) == 1:
-        return module(x, **kwargs)
-    if output_device is None:
-        output_device = device_ids[0]
-    replicas = nn.parallel.replicate(module, device_ids)
-    inputs = nn.parallel.scatter(x, device_ids)  
-    kwargs = nn.parallel.scatter(kwargs, device_ids)
-    replicas = replicas[:len(inputs)]
-    kwargs = kwargs[:len(inputs)]
-    outputs = nn.parallel.parallel_apply(replicas, inputs, kwargs)
-    return nn.parallel.gather(outputs, output_device)
-
-
->>>>>>> 694d31b3
 def gpu_memory_check(model, args):
     # check if largest batch can be handled by system
     try:
@@ -39,11 +22,7 @@
         for _ in range(5):
             im = torch.empty(batchsize, args.channels, args.max_height, args.min_height, device=args.device).float()
             seq = torch.randint(0, args.num_tokens, (batchsize, args.max_seq_len), device=args.device).long()
-<<<<<<< HEAD
             loss = model.data_parallel(im, device_ids=args.gpu_devices, tgt_seq=seq)
-=======
-            loss = data_parallel(model, im, device_ids=args.gpu_devices, tgt_seq=seq)
->>>>>>> 694d31b3
             loss.sum().backward()
     except RuntimeError:
         raise RuntimeError("The system cannot handle a batch size of %i for the maximum image size (%i, %i). Try to use a smaller micro batchsize." % (batchsize, args.max_height, args.max_width))
@@ -89,15 +68,9 @@
                     total_loss = 0
                     for j in range(0, len(im), microbatch):
                         tgt_seq, tgt_mask = seq['input_ids'][j:j+microbatch].to(device), seq['attention_mask'][j:j+microbatch].bool().to(device)
-<<<<<<< HEAD
                         loss = model.data_parallel(im[j:j+microbatch].to(device), device_ids=args.gpu_devices, tgt_seq=tgt_seq, mask=tgt_mask)*microbatch/args.batchsize
                         loss.backward()  # data parallism loss is a vector
                         total_loss += loss.item()
-=======
-                        loss = data_parallel(model, im[j:j+microbatch].to(device), device_ids=args.gpu_devices, tgt_seq=tgt_seq, mask=tgt_mask)*microbatch/args.batchsize
-                        loss.mean().backward()  # data parallism loss is a vector
-                        total_loss += loss.mean().item()
->>>>>>> 694d31b3
                         torch.nn.utils.clip_grad_norm_(model.parameters(), 1)
                     opt.step()
                     scheduler.step()
