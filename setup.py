#!/usr/bin/env python

import setuptools

# read the contents of your README file
from pathlib import Path
this_directory = Path(__file__).parent
long_description = (this_directory / 'README.md').read_text(encoding='utf-8')

gui = [
    'PyQt6',
    'PyQt6-WebEngine',
    'pyside6',
    'pynput',
    'screeninfo',
]
api = [
    'streamlit>=1.8.1',
    'fastapi>=0.75.2',
    'uvicorn[standard]',
    'python-multipart'
]
train = [
    'python-Levenshtein>=0.12.2',
    'torchtext>=0.6.0',
    'imagesize>=1.2.0',
]
highlight = ['pygments']

setuptools.setup(
    name='pix2tex',
<<<<<<< HEAD
    version='0.0.31',
=======
    version='0.0.30',
>>>>>>> 6fe881c5
    description='pix2tex: Using a ViT to convert images of equations into LaTeX code.',
    long_description=long_description,
    long_description_content_type='text/markdown',
    author='Lukas Blecher',
    author_email='luk.blecher@gmail.com',
    url='https://github.com/lukas-blecher/LaTeX-OCR/',
    license='MIT',
    keywords=[
        'artificial intelligence',
        'deep learning',
        'image to text'
    ],
    packages=setuptools.find_packages(),
    package_data={
        'pix2tex': [
            'resources/*',
            'model/settings/*.yaml',
            'model/dataset/*.json',
        ]
    },
    install_requires=[
        'tqdm>=4.47.0',
        'munch>=2.5.0',
        'torch>=1.7.1',
        'opencv_python_headless>=4.1.1.26',
        'requests>=2.22.0',
        'einops>=0.3.0',
        'x_transformers==0.15.0',
        'transformers>=4.18.0',
        'tokenizers==0.12.1',
        'numpy>=1.19.5',
        'Pillow>=9.1.0',
        'PyYAML>=5.4.1',
        'pandas>=1.0.0',
        'timm==0.5.4',
        'albumentations>=0.5.2',
        'pyreadline3>=3.4.1; platform_system=="Windows"',
    ],
    extras_require={
        'all': gui+api+train+highlight,
        'gui': gui,
        'api': api,
        'train': train,
        'highlight': highlight,
    },
    entry_points={
        'console_scripts': [
            'pix2tex_gui = pix2tex.__main__:main',
            'pix2tex_cli = pix2tex.__main__:main',
            'latexocr = pix2tex.__main__:main',
            'pix2tex = pix2tex.__main__:main',
        ],
    },
    classifiers=[
        'Development Status :: 4 - Beta',
        'Intended Audience :: Science/Research',
        'Topic :: Scientific/Engineering :: Artificial Intelligence',
        'License :: OSI Approved :: MIT License',
        'Programming Language :: Python',
    ],
)<|MERGE_RESOLUTION|>--- conflicted
+++ resolved
@@ -29,11 +29,7 @@
 
 setuptools.setup(
     name='pix2tex',
-<<<<<<< HEAD
     version='0.0.31',
-=======
-    version='0.0.30',
->>>>>>> 6fe881c5
     description='pix2tex: Using a ViT to convert images of equations into LaTeX code.',
     long_description=long_description,
     long_description_content_type='text/markdown',
